#!/usr/bin/env python3.6
# encoding: utf-8

import asyncio
import imghdr
from io import BytesIO, StringIO
import itertools
import logging
import re
import traceback

import aiohttp
import asyncpg
from bs4 import BeautifulSoup
import discord
from discord.ext import commands
from wand.image import Image

import utils
from utils import async_enumerate
from utils import checks
from utils import errors
from utils.paginator import ListPaginator

logger = logging.getLogger('cogs.emoji')


class Emotes:
	"""Commands related to the main functionality of the bot"""

	"""Matches :foo: and ;foo; but not :foo;. Used for emotes in text."""
	RE_EMOTE = re.compile(r'(:|;)(\w{2,32})\1', re.ASCII)

	"""Matches only custom server emoji."""
	RE_CUSTOM_EMOTE = re.compile(r'<a?:(\w{2,32}):(\d{15,21})>', re.ASCII)

	"""Matches code blocks, which should be ignored."""
	RE_CODE = re.compile(r'`{1,3}.+?`{1,3}', re.DOTALL)

	def __init__(self, bot):
		self.bot = bot
		self.utils = self.bot.get_cog('Utils')
		self.db = self.bot.get_cog('Database')
		self.http = aiohttp.ClientSession(loop=self.bot.loop, read_timeout=30, headers={
			'User-Agent':
				'EmojiConnoisseurBot (https://github.com/bmintz/emoji-connoisseur) '
				+ self.bot.http.user_agent
		})

		# Keep track of replies so that if the user edits/deletes a message,
		# we delete/edit the corresponding reply.
		# Don't store too many of these replies.
		# TODO investigate how much RAM this dict actually uses. (sys.getsizeof)
		self.replies = utils.LRUDict(size=1000)

	def __unload(self):
		# aiohttp can't decide if this should be a coroutine...
		# i think it shouldn't be, since it never awaits
		self.bot.loop.create_task(self.http.close())

	## COMMANDS

	@commands.command()
	@checks.not_blacklisted()
	async def info(self, context, name):
		"""Gives info on an emote.

		- name: the name of the emote to get info on
		"""
		await self.db.ensure_emote_exists(name)
		emote = await self.db.get_emote(name)

		embed = discord.Embed()

		title = self.db.format_emote(emote)
		if emote['preserve']: title += ' (Preserved)'
		embed.title = title

		if emote['description'] is not None:
			embed.description = emote['description']

		if emote['created'] is not None:
			embed.timestamp = emote['created']
			embed.set_footer(text='Created')

		avatar = None
		try:
			avatar = self.bot.get_user(emote['author']).avatar_url_as(static_format='png', size=32)
		except AttributeError:
			pass

		name = self.utils.format_user(emote['author'], mention=False)
		if avatar is None:
			embed.set_author(name=name)
		else:
			embed.set_author(name=name, icon_url=avatar)

		if emote['modified'] is not None:
			embed.add_field(
				name='Last modified',
				# hangul filler prevents the embed fields from jamming next to each other
				value=self.utils.format_time(emote['modified']) + '\N{hangul filler}')

		embed.add_field(name='Usage count', value=await self.db.get_emote_usage(emote))

		await context.send(embed=embed)

	@commands.command()
	@checks.not_blacklisted()
	async def count(self, context):
		"""Tells you how many emotes are in my database."""
		static, animated, total = await self.db.count()
		message = [
			f'Static emotes: {static}',
			f'Animated emotes: {animated}',
			f'Total: {total}']
		await context.send(self.utils.fix_first_line(message))

	@commands.command()
	@checks.not_blacklisted()
	async def big(self, context, name):
		"""Shows the original image for the given emote"""
		await self.db.ensure_emote_exists(name)
<<<<<<< HEAD

=======
>>>>>>> 15159022
		emote = await self.db.get_emote(name)

		embed = discord.Embed(title=emote['name'])
		embed.set_image(url=self.db.emote_url(emote['id'], emote['animated']))
		await context.send(embed=embed)

	@commands.command(aliases=['create'])
	@checks.not_blacklisted()
	@utils.typing
	async def add(self, context, *args):
		"""Add a new emote to the bot.

		You can use it like this:
		`ec/add :thonkang:` (if you already have that emote)
		`ec/add rollsafe https://image.noelshack.com/fichiers/2017/06/1486495269-rollsafe.png`
		`ec/add speedtest <https://cdn.discordapp.com/emojis/379127000398430219.png>`

		With a file attachment:
		`ec/add name` will upload a new emote using the first attachment as the image and call it `name`
		`ec/add` will upload a new emote using the first attachment as the image,
		and its filename as the name
		"""
		if context.message.attachments:
			attachment = context.message.attachments[0]
			# as far as i can tell, this is how discord replaces filenames when you upload an emote image
			name = ''.join(args) if args else attachment.filename.split('.')[0].replace(' ', '')
			url = attachment.url

		elif len(args) == 1:
			match = self.RE_CUSTOM_EMOTE.match(args[0])
			if match is None:
				return await context.send("That's not a custom emote.")
			else:
				name, id = match.groups()
				url = self.db.emote_url(id)

		elif len(args) == 2:
			name = args[0]
			match = self.RE_CUSTOM_EMOTE.match(args[1])
			if match is None:
				url = self.utils.strip_angle_brackets(args[1])
			else:
				url = self.db.emote_url(match.group(2))

		else:
			return await context.send('Your message had no emotes and no name!')

		message = await self.add_safe(name, url, context.message.author.id)
		await context.send(message)

	async def add_safe(self, name, url, author_id):
		"""Try to add an emote. Returns a string that should be sent to the user."""
		try:
<<<<<<< HEAD
			await self.add_backend(name, url, author)
		except errors.HTTPException as ex:
			return f'URL error: server returned error code {ex}.'
=======
			emote = await self.add_backend(name, url, author_id)
>>>>>>> 15159022
		except discord.HTTPException as ex:
			logger.error(traceback.format_exc())
			return (
				'An error occurred while creating the emote:\n'
				+ self.format_http_exception(ex))
		except asyncio.TimeoutError:
			return 'Error: retrieving the image took too long.'
		except ValueError:
			return 'Error: Invalid URL.'
		else:
			return f'Emote {self.db.format_emote(emote)} successfully created.'

	async def add_backend(self, name, url, author_id):
		"""Actually add an emote to the database."""
		await self.db.ensure_emote_does_not_exist(name)

		# credits to @Liara#0001 (ID 136900814408122368) for most of this part
		# https://gitlab.com/Pandentia/element-zero/blob/47bc8eeeecc7d353ec66e1ef5235adab98ca9635/element_zero/cogs/emoji.py#L217-228
		async with self.http.head(url, timeout=5) as response:
			if response.reason != 'OK':
				raise errors.HTTPException(response.status)
			if response.headers.get('Content-Type') not in ('image/png', 'image/jpeg', 'image/gif'):
				raise errors.InvalidImageError

		async with self.http.get(url) as response:
			if response.reason != 'OK':
				raise errors.HTTPException(response.status)
			image_data = BytesIO(await response.read())

		# resize_until_small is normally blocking, because wand is.
		# run_in_executor is magic that makes it non blocking somehow.
		# also, None as the executor arg means "use the loop's default executor"
		image_data = await self.bot.loop.run_in_executor(None, self.resize_until_small, image_data)
		animated = self.is_animated(image_data.getvalue())
		emote = await self.db.create_emote(name, author_id, animated, image_data.read())

		return emote

	@staticmethod
	def is_animated(image_data: bytes):
		"""Return whether the image data is animated, or raise InvalidImageError if it's not an image."""
		type = imghdr.what(None, image_data)
		if type == 'gif':
			return True
		elif type in ('png', 'jpeg'):
			return False
		else:
			raise errors.InvalidImageError

	@staticmethod
	def size(data: BytesIO):
		"""return the size, in bytes, of the data a BytesIO object represents"""
		old_pos = data.tell()
		data.seek(0, 2)  # seek to the end
		size = data.tell()
		data.seek(old_pos)  # put it back the way we found it
		return size

	@classmethod
	def resize_until_small(cls, image_data: BytesIO):
		"""If the image_data is bigger than 256KB, resize it until it's not"""
		# It's important that we only attempt to resize the image when we have to,
		# ie when it exceeds the Discord limit of 256KiB.
		# Apparently some <256KiB images become larger when we attempt to resize them,
		# so resizing sometimes does more harm than good.
		max_resolution = 128  # pixels
		size = cls.size(image_data)
		while size > 256 * 2**10 and max_resolution >= 32:  # don't resize past 32x32 or 256KiB
			logger.debug('image size too big (%s bytes)', size)
			logger.debug('attempting resize to %s*%s pixels', max_resolution, max_resolution)
			image_data = cls.thumbnail(image_data, (max_resolution, max_resolution))
			size = cls.size(image_data)
			max_resolution //= 2
		return image_data

	@classmethod
	def thumbnail(cls, image_data: BytesIO, max_size=(128, 128)):
		"""Resize an image in place to no more than max_size pixels, preserving aspect ratio."""
		# Credit to @Liara#0001 (ID 136900814408122368)
		# https://gitlab.com/Pandentia/element-zero/blob/47bc8eeeecc7d353ec66e1ef5235adab98ca9635/element_zero/cogs/emoji.py#L243-247
		image = Image(blob=image_data)
		image.resize(*cls.scale_resolution((image.width, image.height), max_size))
		# we create a new buffer here because there's wand errors otherwise.
		# specific error:
		# MissingDelegateError: no decode delegate for this image format `' @ error/blob.c/BlobToImage/353
		out = BytesIO()
		image.save(file=out)
		out.seek(0)
		return out

	@staticmethod
	def scale_resolution(old_res, new_res):
		# https://stackoverflow.com/a/6565988
		"""Resize a resolution, preserving aspect ratio. Returned w,h will be <= new_res"""
		old_width, old_height = old_res
		new_width, new_height = new_res
		old_ratio = old_width / old_height
		new_ratio = new_width / new_height
		if new_ratio > old_ratio:
			return (old_width * new_height//old_height, new_height)
		return new_width, old_height * new_width//old_width

	@commands.command(aliases=['delete', 'delet', 'del', 'rm'])
	@utils.typing
	async def remove(self, context, *args):
		"""Removes one or more emotes from the bot. You must own all of them."""
		messages = []
		for name in args:
			try:
				await self.db.owner_check(name, context.author.id)
			except errors.ConnoisseurError as ex:
				messages.append(str(ex))
				continue
			db_emote = await self.db.get_emote(name)
			logger.debug('Trying to delete %s %s', db_emote['name'], db_emote['id'])

			try:
				await self.db.remove_emote(name, context.author.id)
			except (errors.ConnoisseurError, errors.DiscordError) as ex:
				messages.append(str(ex))

			messages.append(f'`:{db_emote["name"]}:` was successfully deleted.')

		await context.send(self.utils.fix_first_line(messages))

	@commands.command(aliases=['mv'])
	async def rename(self, context, old_name, new_name):
		"""Renames an emote. You must own it."""
		try:
			await self.db.rename_emote(old_name, new_name, context.author.id)
		except discord.HTTPException as ex:
			await context.send(self.format_http_exception(ex))
			logger.error('Rename:')
			logger.error(traceback.format_exc())
		else:
			await context.send('Emote successfully renamed.')

	@commands.command()
	async def describe(self, context, name, *, description=None):
		"""Set an emote's description. It will be displayed in ec/info.

		If you leave out the description, it will be removed.
		You could use this to:
		- Detail where you got the image
		- Credit another author
		- Write about why you like the emote
		- Describe how it's used
		Currently, there's a limit of 500 characters.
		"""
		await self.db.set_emote_description(name, context.author.id, description)
		await context.try_add_reaction(self.utils.SUCCESS_EMOTES[True])

	@staticmethod
	def format_http_exception(exception: discord.HTTPException):
		"""Formats a discord.HTTPException for relaying to the user.
		Sample return value:

		BAD REQUEST (status code: 400):
		Invalid Form Body
		In image: File cannot be larger than 256 kb.
		"""
		return f'{exception.response.reason} (status code: {exception.response.status}):\n{exception.text}'

	@commands.command()
	@checks.not_blacklisted()
	async def react(self, context, name, message: int = None, channel: discord.TextChannel = None):
		"""Add a reaction to a message. Sad reacts only please.
		If no message ID and no channel is provided, it'll react to the last sent message.
		You can get the message ID by enabling developer mode (in Settings→Appearance),
		then right clicking on the message you want and clicking "Copy ID".
		"""
		await self.db.ensure_emote_exists(name)
		db_emote = await self.db.get_emote(name)

		if channel is None:
			channel = context.channel

		if message is None:
			# get the second to last message (ie ignore the invoking message)
			message = await self.utils.get_message(context.channel, -2)
		else:
			try:
				message = await channel.get_message(message)
			except discord.NotFound:
				return await context.send(
					'Message not found! Make sure your message and channel IDs are correct.')
			except discord.Forbidden:
				return await context.send(
					'Permission denied! Make sure the bot has permission to read that message.')

		# there's no need to react to a message if that reaction already exists
		def same_emote(reaction):
			return getattr(reaction.emoji, 'id', None) == db_emote['id']

		if discord.utils.find(same_emote, message.reactions):
			return await context.send('You can already react to that message, silly!', delete_after=5)

		emote_str = self.utils.strip_angle_brackets(self.db.format_emote(db_emote))

		await context.try_add_reaction(
			emote_str,
			message,
			'Permission denied! Make sure the bot has permission to react to that message.')

		def check(payload):
			return (
				payload.message_id == message.id
				and payload.user_id == context.message.author.id
				and db_emote['id'] == getattr(payload.emoji, 'id', None))  # unicode emoji have no id

		try:
			await self.bot.wait_for('raw_reaction_add', timeout=30, check=check)
		except asyncio.TimeoutError:
			logger.warn("react: user didn't react in time")
		else:
			await self.db.log_emote_use(db_emote['id'])
		finally:
			# if we don't sleep, it would appear that the bot never un-reacted
			# i.e. the reaction button would still say "2" even after we remove our reaction
			# in my testing, 0.2s is the minimum amount of time needed to work around this.
			# unfortunately, if you look at the list of reactions, it still says the bot reacted.
			# no amount of sleeping can fix that, in my tests.
			await asyncio.sleep(0.2)
			await message.remove_reaction(emote_str, context.guild.me)
			try:
				await context.message.delete()
			except discord.errors.HTTPException:
				# we're not allowed to delete the invoking message, or the user already has
				pass

	@commands.command()
	@checks.not_blacklisted()
	@utils.typing
	async def list(self, context, *, user: discord.User = None):
		"""List all emotes the bot knows about.
		If a user is provided, the list will only contain emotes created by that user.
		"""

		table = StringIO()
		table.write('Emoji | Name | Author\n')
		table.write('----- | ---- | ------\n')

		async for row in self.db.get_emotes(None if user is None else user.id):
			table.write(self.format_row(row) + '\n')

		description = 'list of all emotes'
		if user is not None:
				# e.g. "list of all emotes by null_byte#8191 (140516693242937345)"
				description += ' by ' + self.utils.format_user(user.id, mention=False)

		gist_url = await self.utils.create_gist('list.md', table.getvalue(), description=description)
		await context.send(f'<{gist_url}>')

	@commands.command()
	async def popular(self, context):
		"""Lists popular emojis."""

		# code generously provided by @Liara#0001 under the MIT License:
		# https://gitlab.com/Pandentia/element-zero/blob/ca7d7f97e068e89334e66692922d9a8744e3e9be/element_zero/cogs/emoji.py#L364-399
		await context.trigger_typing()

		processed = []

		async for i, emote in async_enumerate(self.db.get_popular_emotes()):
			if i == 200:
				break

			formatted = self.db.format_emote(emote)

			author = self.utils.format_user(emote['author'], mention=True)

			c = emote['usage']
			multiple = '' if c == 1 else 's'

			processed.append(f'{formatted}, used **{c}** time{multiple}, owned by **{author}**')

		paginator = ListPaginator(context, processed)
		await paginator.begin()

	def format_row(self, record: asyncpg.Record):
		"""Format a database record as "markdown" for the ec/list command."""
		name, id, author, animated, *_ = record  # discard extra columns
		author = self.utils.format_user(author)
		url = self.db.emote_url(id, animated)
		# only set the width in order to preserve the aspect ratio of the emote
		# however, if someone makes a really tall image this will still break that.
		return f'<a href="{url}"><img src="{url}&size=32" width=32px></a> | `:{name}:` | {author}'

	@commands.command(name='recover-db', hidden=True)
	@commands.is_owner()
	@utils.typing
	async def recover_db(self, context, list_url):
		emotes = await self.scrape_list(list_url)

		for name, url, author in emotes:
			id, animated = self.utils.emote_info(url)
			await self.db.db.execute("""
					INSERT INTO emojis(name, id, author, animated)
					VALUES($1,$2,$3,$4)""",
				name, id, author, animated)

		await context.try_add_reaction(self.utils.SUCCESS_EMOTES[True])

	@commands.command(name='steal-all', hidden=True)
	@commands.is_owner()
	@utils.typing
	async def steal_all(self, context, list_url):
		"""Steal all emotes listed on a markdown file given by the list_url.
		This file must have the same format as the one generated by the ec/list command.
		"""
		emotes = await self.scrape_list(list_url)

		for name, image, author in emotes:
			messages = []
			message = await self.add_safe(name, image, author)
			if message is None:
				logger.warn('add_safe returned None')
			else:
				messages.append(message)
		await context.send('\n'.join(messages))

	async def scrape_list(self, list_url):
		"""Extract all emotes from a given list URL, in the format produced by ec/add.
		Return an iterable of (name, image, author ID) tuples."""

		try:
			async with self.http.get(list_url) as resp:
				text = await resp.text()
		except asyncio.TimeoutError:
			raise errors.ConnoisseurError('Error: fetching the URL took too long.')
		except ValueError:
			raise errors.ConnoisseurError('Error: invalid URL.')

		return self.parse_list(text)

	@staticmethod
	def parse_list(text):
		"""Parse an emote list retrieved from ec/add."""

		rows = [line.split(' | ') for line in text.splitlines()[2:]]
		image_column = (row[0] for row in rows)
		soup = BeautifulSoup(''.join(image_column), 'lxml')
		images = soup.find_all(name='a')
		image_urls = [image.get('href') for image in images]
		names = [row[1].replace('`', '').replace(':', '') for row in rows if len(row) > 1]
		# example: @null byte#8191 (140516693242937345)
		# this gets just the ID
		authors = [
			int(row[2].split()[-1].replace('(', '').replace(')', ''))
			for row in rows
			if len(row) > 2]

		return zip(names, image_urls, authors)

	@commands.command(name='steal-these', hidden=True)
	@checks.not_blacklisted()
	@utils.typing
	async def steal_these(self, context, *emotes):
		"""Steal a bunch of custom emotes."""
		if not emotes:
			return await context.send('You need to provide one or more custom emotes.')

		messages = []
		for match in self.RE_CUSTOM_EMOTE.finditer(''.join(emotes)):
			name, id = match.groups()
			image_url = self.db.emote_url(id)
			messages.append(await self.add_safe(name, image_url, context.author.id))
		# XXX this will fail if len > 2000
		await context.send(self.utils.fix_first_line(messages))

	@commands.command()
	async def toggle(self, context):
		"""Toggles the emote auto response (;name;) for you.
		This is global, ie it affects all servers you are in.

		If a guild has been set to opt in, you will need to run this command before I can respond to you.
		"""
		guild = None
		if context.guild is not None:
			guild = context.guild.id
		if await self.db.toggle_user_state(context.author.id, guild):
			action = 'in to'
		else:
			action = 'out of'
		await context.send(f'Opted {action} the emote auto response.')

	@commands.command(name='toggleserver')
	@checks.owner_or_permissions(manage_emojis=True)
	@commands.guild_only()
	async def toggle_guild(self, context):
		"""Toggle the auto response for this server.
		If you have never run this command before, this server is opt-out: the emote auto response is
		on for all users, except those who run ec/toggle.

		If this server is opt-out, the emote auto response is off for all users,
		and they must run ec/toggle before the bot will respond to them.

		Opt in mode is useful for very large servers where the bot's response would be annoying or
		would conflict with that of other bots.
		"""
		if await self.db.toggle_guild_state(context.guild.id):
			new_state = 'opt-out'
		else:
			new_state = 'opt-in'
		await context.send(f'Emote auto response is now {new_state} for this server.')

	@commands.command()
	@commands.is_owner()
	async def blacklist(self, context, user: discord.Member, *, reason=None):
		"""Prevent a user from using commands and the emote auto response.
		If you don't provide a reason, the user will be un-blacklisted."""
		await self.db.set_user_blacklist(user.id, reason)
		if reason is None:
			await context.send('User un-blacklisted.')
		else:
			await context.send(f'User blacklisted with reason `{reason}`.')

	@commands.command(hidden=True)
	@commands.is_owner()
	async def preserve(self, context, should_preserve: bool, *names):
		"""Sets preservation status of emotes."""
		names = set(names)
		for name in names:
			try:
				await self.db.set_emote_preservation(name, should_preserve)
			except errors.EmoteNotFoundError as ex:
				await context.send(ex)
		await context.send(self.utils.SUCCESS_EMOTES[True])

	## EVENTS

	async def on_command_error(self, context, error):
		if isinstance(error, errors.ConnoisseurError):
			await context.send(error)

	async def on_message(self, message):
		"""Reply to messages containing :name: or ;name; with the corresponding emotes.
		This is like half the functionality of the bot"""
		if not self.bot.should_reply(message):
			return
		if message.guild and not message.guild.me.permissions_in(message.channel).external_emojis:
			return

		if isinstance(message.channel, discord.DMChannel):
			guild = None
		else:
			guild = message.guild.id

		if not await self.db.get_state(guild, message.author.id):
			return

		reply = await self.extract_emotes(message.content)
		if reply is None:  # don't send empty whitespace
			return

		blacklist_reason = await self.db.get_user_blacklist(message.author.id)
		if blacklist_reason is not None:
			try:
				await message.author.send(
					f'You have been blacklisted from using emotes with the reason `{blacklist_reason}`. '
					'To appeal, please join the support server using the support command.')
			except (discord.HTTPException, discord.Forbidden):
				pass
			return

		self.replies[message.id] = await message.channel.send(reply)

	async def on_raw_message_edit(self, payload):
		"""Ensure that when a message containing emotes is edited, the corresponding emote reply is, too."""
		# data = https://discordapp.com/developers/docs/resources/channel#message-object
		if payload.message_id not in self.replies or 'content' not in payload.data:
			return

		emotes = await self.extract_emotes(payload.data['content'], log_usage=False)
		reply = self.replies[payload.message_id]
		if emotes is None:
			del self.replies[payload.message_id]
			return await reply.delete()
		elif emotes == reply.content:
			# don't edit a message if we don't need to
			return

		await reply.edit(content=emotes)

	async def extract_emotes(self, message: str, *, log_usage=True):
		"""Parse all emotes (:name: or ;name;) from a message"""
		# don't respond to code blocks or custom emotes, since custom emotes also have :foo: in them
		message = self.RE_CODE.sub('', message)
		message = self.RE_CUSTOM_EMOTE.sub('', message)
		lines = message.splitlines()

		extracted_lines = []
		emotes_used = set()
		for line in lines:
			extracted_line, emotes_used_line = await self.extract_emotes_line(line)
			extracted_lines.append(extracted_line)
			emotes_used.update(emotes_used_line)

		if log_usage:
			for emote in emotes_used:
				await self.db.log_emote_use(emote)

		# remove leading newlines
		# e.g. if someone sends
		# foo
		# bar
		# :cruz:
		# :cruz:
		#
		# quux, we should only send :cruz:\n:cruz:
		extracted_lines = itertools.dropwhile(lambda line: not line, extracted_lines)
		# remove trailing newlines
		extracted_lines = itertools.takewhile(bool, extracted_lines)

		result_message = self.utils.fix_first_line(list(extracted_lines))
		if result_message.replace('\N{zero width space}', '').strip() != '':  # don't send an empty message
			return result_message

	async def extract_emotes_line(self, line: str) -> str:
		"""Extract emotes from a single line."""
		# RE_EMOTE uses the first group to match the same punctuation mark on both ends,
		# so the second group is the actual name
		names = [match.group(2) for match in self.RE_EMOTE.finditer(line)]
		if not names:
			return '', set()

		formatted_emotes = []
		emotes_used = set()
		for name in names:
			emote = await self.db.get_emote(name)
			if emote is None:
				continue
			formatted_emotes.append(self.db.format_emote(emote))
			emotes_used.add(emote['id'])

		return ''.join(formatted_emotes), emotes_used

	async def delete_reply(self, message_id):
		"""Delete our reply to a message containing emotes."""
		try:
			message = self.replies.pop(message_id)
		except KeyError:
			return

		try:
			await message.delete()
		except discord.HTTPException:
			pass

	async def on_raw_message_delete(self, payload):
		"""Ensure that when a message containing emotes is deleted, the emote reply is, too."""
		await self.delete_reply(payload.message_id)

<<<<<<< HEAD
class BackendContext(utils.CustomContext):
	async def fail_if_not_owner(self, name):
		# It may seem bad to do two identical database queries like this,
		# but I'm pretty sure asyncpg caches queries.
		await self.cog.db.ensure_emote_exists(name)
		await self.cog.db.owner_check(name, self.author.id)
=======
	async def on_raw_bulk_message_delete(self, payload):
		for message_id in payload.message_ids:
			await self.delete_reply(message_id)
>>>>>>> 15159022


def setup(bot):
	bot.add_cog(Emotes(bot))<|MERGE_RESOLUTION|>--- conflicted
+++ resolved
@@ -121,10 +121,6 @@
 	async def big(self, context, name):
 		"""Shows the original image for the given emote"""
 		await self.db.ensure_emote_exists(name)
-<<<<<<< HEAD
-
-=======
->>>>>>> 15159022
 		emote = await self.db.get_emote(name)
 
 		embed = discord.Embed(title=emote['name'])
@@ -178,13 +174,7 @@
 	async def add_safe(self, name, url, author_id):
 		"""Try to add an emote. Returns a string that should be sent to the user."""
 		try:
-<<<<<<< HEAD
-			await self.add_backend(name, url, author)
-		except errors.HTTPException as ex:
-			return f'URL error: server returned error code {ex}.'
-=======
 			emote = await self.add_backend(name, url, author_id)
->>>>>>> 15159022
 		except discord.HTTPException as ex:
 			logger.error(traceback.format_exc())
 			return (
@@ -738,18 +728,9 @@
 		"""Ensure that when a message containing emotes is deleted, the emote reply is, too."""
 		await self.delete_reply(payload.message_id)
 
-<<<<<<< HEAD
-class BackendContext(utils.CustomContext):
-	async def fail_if_not_owner(self, name):
-		# It may seem bad to do two identical database queries like this,
-		# but I'm pretty sure asyncpg caches queries.
-		await self.cog.db.ensure_emote_exists(name)
-		await self.cog.db.owner_check(name, self.author.id)
-=======
 	async def on_raw_bulk_message_delete(self, payload):
 		for message_id in payload.message_ids:
 			await self.delete_reply(message_id)
->>>>>>> 15159022
 
 
 def setup(bot):
