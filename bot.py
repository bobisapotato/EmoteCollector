#!/usr/bin/env python3.6
# encoding: utf-8

import json
import logging
import re
import traceback

import discord
from discord.ext import commands

from utils import CustomContext

logging.basicConfig(level=logging.INFO)
logger = logging.getLogger('bot')
logger.setLevel(logging.DEBUG)


class EmojiConnoisseur(commands.AutoShardedBot):
	def __init__(self, *args, **kwargs):
		with open('data/config.json') as conf:
			self.config = json.load(conf)

		super().__init__(
			command_prefix=self.get_prefix_,
			description=self.config['description'],
			activity=discord.Game(name=self.config['prefix'] + 'help'),  # "Playing ec/help"
			*args, **kwargs)

	async def get_prefix_(self, bot, message):
		prefix = self.config['prefix']
		match = re.search(fr'^{prefix}', message.content, re.IGNORECASE)
		# if there's no match then we want to pass no prefixes into when_mentioned_or
		prefix = [] if match is None else match.group(0)
		return commands.when_mentioned_or(prefix)(bot, message)

	async def on_ready(self):
		separator = '━' * 44
		logger.info(separator)
		logger.info('Logged in as: %s', self.user)
		logger.info('ID: %s', self.user.id)
		logger.info(separator)

	async def on_message(self, message):
		if not self.should_reply(message):
			return
		# inject our context
		await self.invoke(await self.get_context(message, cls=CustomContext))

	def should_reply(self, message):
		"""return whether the bot should reply to a given message"""
		# don't reply to bots, unless we're in dev mode
		# never reply to ourself
		return not (
			message.author == self.user
			or (message.author.bot and self.config['release'] != 'development')
			or not message.content)

	async def is_owner(self, user):
		if self.owner_id is None:
			app = await self.application_info()
			self.owner_id = app.owner.id

		return user.id == self.owner_id or str(user.id) in self.config['extra_owners']

	# https://github.com/Rapptz/RoboDanny/blob/ca75fae7de132e55270e53d89bc19dd2958c2ae0/bot.py#L77-L85
	async def on_command_error(self, context, error):
		if isinstance(error, commands.NoPrivateMessage):
			await context.author.send('This command cannot be used in private messages.')
		elif isinstance(error, commands.DisabledCommand):
			message = 'Sorry. This command is disabled and cannot be used.'
			try:
				await context.author.send(message)
			except discord.Forbidden:
				await context.send(message)
		elif isinstance(error, (commands.UserInputError, errors.ConnoisseurError)):
			await context.send(error)
		elif isinstance(error, commands.NotOwner):
			logger.error('%s tried to run %s but is not the owner', context.author, context.command.name)
		elif isinstance(error, commands.CommandInvokeError):
<<<<<<< HEAD
			await context.send('An internal error occurred while running that command.')
			logger.error('In %s:' % context.command.qualified_name)
=======
			await context.send('An internal error occured while trying to run that command.')
			logger.error('In %s:', context.command.qualified_name)
>>>>>>> 15159022
			logger.error(''.join(traceback.format_tb(error.original.__traceback__)))
			# pylint: disable=logging-format-interpolation
			logger.error('{0.__class__.__name__}: {0}'.format(error.original))

	def run(self, *args, **kwargs):
		for extension in (
				'cogs.utils',  # load first, since other cogs depend on it
				'cogs.db',
				'cogs.emoji',
				'cogs.meta',
				'jishaku',
				'cogs.stats',
<<<<<<< HEAD
				'ben_cogs.misc'):
=======
				'ben_cogs.misc',
				'cogs.meme'):
>>>>>>> 15159022
			try:
				self.load_extension(extension)
			except:  # pylint: disable=bare-except
				logger.error('Failed to load %s', extension)
				logger.error(traceback.format_exc())
			else:
				logger.info('Successfully loaded %s', extension)

		super().run(self.config['tokens']['discord'], *args, **kwargs)


# defined in a function so it can be run from a REPL if need be
def run():
	EmojiConnoisseur().run()


if __name__ == '__main__':
	run()<|MERGE_RESOLUTION|>--- conflicted
+++ resolved
@@ -78,13 +78,8 @@
 		elif isinstance(error, commands.NotOwner):
 			logger.error('%s tried to run %s but is not the owner', context.author, context.command.name)
 		elif isinstance(error, commands.CommandInvokeError):
-<<<<<<< HEAD
-			await context.send('An internal error occurred while running that command.')
-			logger.error('In %s:' % context.command.qualified_name)
-=======
 			await context.send('An internal error occured while trying to run that command.')
 			logger.error('In %s:', context.command.qualified_name)
->>>>>>> 15159022
 			logger.error(''.join(traceback.format_tb(error.original.__traceback__)))
 			# pylint: disable=logging-format-interpolation
 			logger.error('{0.__class__.__name__}: {0}'.format(error.original))
@@ -97,12 +92,8 @@
 				'cogs.meta',
 				'jishaku',
 				'cogs.stats',
-<<<<<<< HEAD
-				'ben_cogs.misc'):
-=======
 				'ben_cogs.misc',
 				'cogs.meme'):
->>>>>>> 15159022
 			try:
 				self.load_extension(extension)
 			except:  # pylint: disable=bare-except
