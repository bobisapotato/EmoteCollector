#!/usr/bin/env python3
# encoding: utf-8

import asyncio
import contextlib
import inspect
import itertools
import logging
import os.path
import re
import traceback

import aiofiles
import asyncpg
import discord
from discord.ext import commands
try:
	import uvloop
except ImportError:
	pass  # Windows
else:
	asyncio.set_event_loop_policy(uvloop.EventLoopPolicy())

# set BASE_DIR before importing utils because utils.i18n depends on it
BASE_DIR = os.path.abspath(os.path.join(os.path.dirname(__file__), '..'))

from . import utils
from . import extensions

logging.basicConfig(level=logging.INFO)
logger = logging.getLogger('bot')


class EmojiConnoisseur(commands.AutoShardedBot):

	def __init__(self, *args, **kwargs):
		self.config = kwargs.pop('config')

		self.owners = set(self.config.get('extra_owners', ()))
		if self.config.get('primary_owner'):
			self.owners.add(self.config['primary_owner'])

		self.db_ready = asyncio.Event()

		super().__init__(
			command_prefix=self.get_prefix_,
			description=self.config['description'],
			activity=discord.Game(name=self.config['prefix'] + 'help'),  # "Playing ec/help"
			*args, **kwargs)

		utils.i18n.setup(self.loop)

	async def get_prefix_(self, bot, message):
		prefix = self.config['prefix']
		match = re.search(fr'^{prefix}', message.content, re.IGNORECASE)
		# if there's no match then we want to pass no prefixes into when_mentioned_or

		if match is None:
			return commands.when_mentioned(bot, message)
		else:
			return commands.when_mentioned_or(match.group(0))(bot, message)

	async def on_ready(self):
		separator = '━' * 44
		logger.info(separator)
		logger.info('Logged in as: %s', self.user)
		logger.info('ID: %s', self.user.id)
		logger.info(separator)

	async def get_context(self, message, **kwargs):
		return await super().get_context(message, cls=utils.context.CustomContext, **kwargs)

	async def on_message(self, message):
		if self.should_reply(message):
			await self.set_locale(message)
			await self.process_commands(message)

	async def set_locale(self, message):
		locale = await self.get_cog('Locales').locale(message)
		utils.i18n.current_locale.set(locale)

	def should_reply(self, message):
		"""return whether the bot should reply to a given message"""
		return not (
			message.author == self.user
			or (message.author.bot and not self._should_reply_to_bot(message))
			or not message.content)

	def _should_reply_to_bot(self, message):
		should_reply = not self.config['ignore_bots'].get('default')
		overrides = self.config['ignore_bots']['overrides']

		def check_override(location, overrides_key):
			return location and location.id in overrides[overrides_key]

		if check_override(message.guild, 'guilds') or check_override(message.channel, 'channels'):
			should_reply = not should_reply

		return should_reply

	async def is_owner(self, user):
		if self.owner_id is None:
			app = await self.application_info()
			self.owner_id = app.owner.id

		return user.id == self.owner_id or user.id in self.owners

	# https://github.com/Rapptz/RoboDanny/blob/ca75fae7de132e55270e53d89bc19dd2958c2ae0/bot.py#L77-L85
	async def on_command_error(self, context, error):
		if isinstance(error, commands.NoPrivateMessage):
			await context.author.send('This command cannot be used in private messages.')
		elif isinstance(error, commands.DisabledCommand):
			message = 'Sorry. This command is disabled and cannot be used.'
			try:
				await context.author.send(message)
			except discord.Forbidden:
				await context.send(message)
		elif isinstance(error, commands.UserInputError):
			await context.send(error)
		elif isinstance(error, commands.NotOwner):
			logger.error('%s tried to run %s but is not the owner', context.author, context.command.name)
			with contextlib.suppress(discord.HTTPException):
				await context.message.add_reaction('❌')
		elif isinstance(error, commands.CommandInvokeError):
			logger.error('"%s" caused an exception', context.message.content)
			logger.error(''.join(traceback.format_tb(error.original.__traceback__)))
			# pylint: disable=logging-format-interpolation
			logger.error('{0.__class__.__name__}: {0}'.format(error.original))

			await context.send('An internal error occured while trying to run that command.')

	async def logout(self):
		with contextlib.suppress(AttributeError):
			await self.pool.close()
		await super().logout()

	async def start(self):
		await self._init_db()
		self._load_extensions()

		await super().start(self.config['tokens'].pop('discord'))

	async def _init_db(self):
		credentials = self.config['database']
		pool = await asyncpg.create_pool(**credentials)

		async with aiofiles.open(os.path.join(BASE_DIR, 'data', 'schema.sql')) as f:
			await pool.execute(await f.read())

		self.pool = pool
		self.db_ready.set()

	def _load_extensions(self):
		for extension in (
<<<<<<< HEAD
			'emoji_connoisseur.extensions.privatebin_hook',
=======
			'emoji_connoisseur.extensions.locale',
>>>>>>> 995b4011
			'emoji_connoisseur.extensions.db',
			'emoji_connoisseur.extensions.logging',
			'emoji_connoisseur.extensions.emote',
			'emoji_connoisseur.extensions.api',
			'emoji_connoisseur.extensions.gimme',
			'emoji_connoisseur.extensions.meta',
			'jishaku',
			'emoji_connoisseur.extensions.stats',
			'ben_cogs.misc',
			'emoji_connoisseur.extensions.meme',
			'ben_cogs.debug',
		):
			self.load_extension(extension)
			logger.info('Successfully loaded %s', extension)<|MERGE_RESOLUTION|>--- conflicted
+++ resolved
@@ -152,11 +152,8 @@
 
 	def _load_extensions(self):
 		for extension in (
-<<<<<<< HEAD
+			'emoji_connoisseur.extensions.locale',
 			'emoji_connoisseur.extensions.privatebin_hook',
-=======
-			'emoji_connoisseur.extensions.locale',
->>>>>>> 995b4011
 			'emoji_connoisseur.extensions.db',
 			'emoji_connoisseur.extensions.logging',
 			'emoji_connoisseur.extensions.emote',
