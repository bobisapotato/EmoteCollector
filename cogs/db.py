--- conflicted
+++ resolved
@@ -391,13 +391,9 @@
 				animated BOOLEAN DEFAULT FALSE,
 				description VARCHAR(280),
 				created TIMESTAMP WITH TIME ZONE DEFAULT (now() at time zone 'UTC'),
-<<<<<<< HEAD
 				modified TIMESTAMP WITH TIME ZONE,
 				preserve BOOLEAN DEFAULT FALSE)""")
-=======
-				modified TIMESTAMP WITH TIME ZONE)""")
 		await db.execute('CREATE UNIQUE INDEX ON emojis (LOWER(name))')
->>>>>>> 7a2a9f33
 		await db.execute("""
 			-- https://stackoverflow.com/a/26284695/1378440
 			CREATE OR REPLACE FUNCTION update_modified_column()
