--- conflicted
+++ resolved
@@ -58,11 +58,7 @@
 
 	async def get_prefix_(self, bot, message):
 		prefix = self.config['prefix']
-<<<<<<< HEAD
-		match = re.search(fr'^{prefix}', message.content, re.IGNORECASE)
-=======
 		match = re.search(f'^\N{zero width space}?{prefix}', message.content, re.IGNORECASE)
->>>>>>> 9e663f33
 
 		if match is None:
 			return commands.when_mentioned(bot, message)
